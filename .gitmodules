[submodule "clr"]
	path = core/clr
	url = https://github.com/ROCm/clr
	branch = amd-staging
[submodule "half"]
	path = base/half
	url = https://github.com/ROCm/half.git
	branch = rocm
[submodule "HIP"]
	path = core/HIP
	url = https://github.com/ROCm/HIP.git
	branch = amd-staging
[submodule "HIPIFY"]
	path = compiler/hipify
	url = https://github.com/ROCm/HIPIFY.git
	branch = amd-mainline
[submodule "llvm-project"]
	path = compiler/amd-llvm
	url = https://github.com/ROCm/llvm-project.git
	branch = amd-mainline
[submodule "rccl"]
	path = comm-libs/rccl
	url = https://github.com/ROCm/rccl.git
	branch = mainline
[submodule "rocm_smi_lib"]
	path = base/rocm_smi_lib
	url = https://github.com/ROCm/rocm_smi_lib.git
	branch = amd-mainline
[submodule "rocm-cmake"]
	path = base/rocm-cmake
	url = https://github.com/ROCm/rocm-cmake.git
	branch = mainline
[submodule "rocm-core"]
	path = base/rocm-core
	url = https://github.com/ROCm/rocm-core.git
	branch = master
[submodule "rocminfo"]
	path = core/rocminfo
	url = https://github.com/ROCm/rocminfo.git
	branch = amd-staging
[submodule "rocprofiler-register"]
	path = base/rocprofiler-register
	url = https://github.com/ROCm/rocprofiler-register.git
	branch = amd-staging
[submodule "rocprofiler-sdk"]
	path = profiler/rocprofiler-sdk
	url = https://github.com/ROCm/rocprofiler-sdk.git
	branch = amd-staging
[submodule "ROCR-Runtime"]
	path = core/ROCR-Runtime
	url = https://github.com/ROCm/ROCR-Runtime.git
	branch = amd-mainline
[submodule "hipSOLVER"]
	path = math-libs/BLAS/hipSOLVER
	url = https://github.com/ROCm/hipSOLVER.git
	branch = develop
[submodule "rocSOLVER"]
	path = math-libs/BLAS/rocSOLVER
	url = https://github.com/ROCm/rocSOLVER.git
	branch = develop
<<<<<<< HEAD
[submodule "rocSPARSE"]
	path = math-libs/BLAS/rocSPARSE
	url = https://github.com/ROCm/rocSPARSE.git
	branch = develop
[submodule "rocThrust"]
	path = math-libs/rocThrust
	url = https://github.com/ROCm/rocThrust.git
	branch = develop
[submodule "MIOpen"]
	path = ml-libs/MIOpen
	url = https://github.com/ROCm/MIOpen.git
	branch = develop
	active = true
[submodule "Tensile"]
	path = math-libs/BLAS/Tensile
	url = https://github.com/ROCm/Tensile.git
	branch = develop
=======
>>>>>>> 95ea030e
[submodule "rccl-tests"]
	path = comm-libs/rccl-tests
	url = https://github.com/ROCm/rccl-tests.git
	branch = develop
[submodule "aqlprofile"]
	path = profiler/aqlprofile
	url = https://github.com/ROCm/aqlprofile.git
[submodule "roctracer"]
	path = profiler/roctracer
	url = https://github.com/ROCm/roctracer.git
[submodule "composable_kernel"]
	path = ml-libs/composable_kernel
	url = https://github.com/ROCm/composable_kernel.git
	branch = develop
[submodule "rocprof-trace-decoder"]
	path = profiler/rocprof-trace-decoder/binaries
	url = https://github.com/ROCm/rocprof-trace-decoder.git
[submodule "amdgpu-windows-interop"]
	path = core/amdgpu-windows-interop
	url = https://github.com/ROCm/amdgpu-windows-interop.git
[submodule "rocm-libraries"]
	path = rocm-libraries
	url = https://github.com/ROCm/rocm-libraries
	branch = develop<|MERGE_RESOLUTION|>--- conflicted
+++ resolved
@@ -58,26 +58,6 @@
 	path = math-libs/BLAS/rocSOLVER
 	url = https://github.com/ROCm/rocSOLVER.git
 	branch = develop
-<<<<<<< HEAD
-[submodule "rocSPARSE"]
-	path = math-libs/BLAS/rocSPARSE
-	url = https://github.com/ROCm/rocSPARSE.git
-	branch = develop
-[submodule "rocThrust"]
-	path = math-libs/rocThrust
-	url = https://github.com/ROCm/rocThrust.git
-	branch = develop
-[submodule "MIOpen"]
-	path = ml-libs/MIOpen
-	url = https://github.com/ROCm/MIOpen.git
-	branch = develop
-	active = true
-[submodule "Tensile"]
-	path = math-libs/BLAS/Tensile
-	url = https://github.com/ROCm/Tensile.git
-	branch = develop
-=======
->>>>>>> 95ea030e
 [submodule "rccl-tests"]
 	path = comm-libs/rccl-tests
 	url = https://github.com/ROCm/rccl-tests.git
