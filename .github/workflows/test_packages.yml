--- conflicted
+++ resolved
@@ -49,12 +49,6 @@
           python-version: 3.11
 
       - name: "Configuring CI options"
-<<<<<<< HEAD
-        env:
-          PLATFORM: ${{ inputs.platform }}
-          AMDGPU_FAMILIES: ${{ inputs.amdgpu_families }}
-=======
->>>>>>> 4b31640a
         id: configure
         run: python ./build_tools/github_actions/fetch_test_configurations.py
 
