name: Test Packages

on:
  workflow_dispatch:
    inputs:
      artifact_run_id:
        type: string
        default: ""
      amdgpu_families:
        type: string
      test_runs_on:
        type: string
  workflow_call:
    inputs:
      artifact_run_id:
        type: string
        default: ""
      amdgpu_families:
        type: string
      test_runs_on:
        type: string
  push:
    branches:
      - ADHOCBUILD

jobs:
  test_sanity_check:
    name: 'Test Sanity Check'
    if: ${{ inputs.test_runs_on != '' }} # if there is a test machine available
    uses: './.github/workflows/test_sanity_check.yml'
    with:
      artifact_run_id: ${{ inputs.artifact_run_id }}
      amdgpu_families: ${{ inputs.amdgpu_families }}
      test_runs_on: ${{ inputs.test_runs_on }}

  configure_test_matrix:
    name: "Configure test matrix"
    needs: test_sanity_check
    runs-on: ${{ inputs.test_runs_on }}
    outputs:
      components: ${{ steps.configure.outputs.components }}
    steps:
      - name: "Checking out repository"
        uses: actions/checkout@11bd71901bbe5b1630ceea73d27597364c9af683 # v4.2.2

      - name: Setting up Python
        uses: actions/setup-python@a26af69be951a213d495a4c3e4e4022e16d87065 # v5.6.0
        with:
          python-version: 3.11

      - name: "Configuring CI options"
        id: configure
        run: python ./build_tools/github_actions/fetch_test_configurations.py

  test_components:
    name: 'Test ${{ matrix.components.job_name }}'
    runs-on: ${{ inputs.test_runs_on }}
    needs: configure_test_matrix
    # skip tests if no test matrix to run
    if: ${{ needs.configure_test_matrix.outputs.components != '[]' }}
    strategy:
      fail-fast: false
      matrix:
        components: ${{ fromJSON(needs.configure_test_matrix.outputs.components) }}
    defaults:
      run:
        shell: bash
    env:
      VENV_DIR: ${{ github.workspace }}/.venv
      ARTIFACT_RUN_ID: "${{ inputs.artifact_run_id != '' && inputs.artifact_run_id || github.run_id }}"
      OUTPUT_ARTIFACTS_DIR: "./build"
      THEROCK_BIN_DIR: "./build/bin"
      PLATFORM: ${{ inputs.platform }}
      AMDGPU_FAMILIES: ${{ inputs.amdgpu_families }}
    steps:
      - name: Checkout Repository
        uses: actions/checkout@11bd71901bbe5b1630ceea73d27597364c9af683 # v4.2.2
        with:
          repository: "ROCm/TheRock"

      - name: Run setup test environment workflow
        uses: './.github/actions/setup_test_environment'
        with:
          ARTIFACT_RUN_ID: ${{ env.ARTIFACT_RUN_ID }}
          AMDGPU_FAMILIES: ${{ inputs.amdgpu_families }}
          OUTPUT_ARTIFACTS_DIR: ${{ env.OUTPUT_ARTIFACTS_DIR }}
          VENV_DIR: ${{ env.VENV_DIR }}
          FETCH_ARTIFACT_ARGS: ${{ matrix.components.fetch_artifact_args }}

      - name: Install additional packages
<<<<<<< HEAD
        if: >- 
          ${{ 
            inputs.platform == 'linux' && (
              matrix.components.job_name == 'rocblas' || 
              matrix.components.job_name == 'hipblaslt' || 
              matrix.components.job_name == 'hipsolver'
            ) 
          }}
=======
        if: ${{ runner.os == 'Linux' && (matrix.components.job_name == 'rocblas' || matrix.components.job_name == 'hipblaslt') }}
>>>>>>> 4b31640a
        run: sudo apt install libgfortran5 -y

      - name: Test
        timeout-minutes: ${{ matrix.components.timeout_minutes }}
        run: |
          ${{ matrix.components.test_script }}<|MERGE_RESOLUTION|>--- conflicted
+++ resolved
@@ -88,18 +88,7 @@
           FETCH_ARTIFACT_ARGS: ${{ matrix.components.fetch_artifact_args }}
 
       - name: Install additional packages
-<<<<<<< HEAD
-        if: >- 
-          ${{ 
-            inputs.platform == 'linux' && (
-              matrix.components.job_name == 'rocblas' || 
-              matrix.components.job_name == 'hipblaslt' || 
-              matrix.components.job_name == 'hipsolver'
-            ) 
-          }}
-=======
         if: ${{ runner.os == 'Linux' && (matrix.components.job_name == 'rocblas' || matrix.components.job_name == 'hipblaslt') }}
->>>>>>> 4b31640a
         run: sudo apt install libgfortran5 -y
 
       - name: Test
